--- conflicted
+++ resolved
@@ -25,7 +25,6 @@
   },
   "dependencies": {
     "@doc-tools/components": "^1.5.3",
-    "@octokit/core": "^3.3.0",
     "@doc-tools/transform": "^1.7.3",
     "@octokit/core": "^3.3.0",
     "aws-sdk": "^2.773.0",
@@ -36,11 +35,7 @@
     "mime-types": "^2.1.27",
     "react": "^16.13.1",
     "react-dom": "^16.13.1",
-<<<<<<< HEAD
     "shelljs": "^0.8.4",
-=======
-    "shelljs": "^0.8.3",
->>>>>>> c0e29f5f
     "simple-git": "^2.37.0",
     "walk-sync": "^2.1.0",
     "yargs": "^15.3.1"
