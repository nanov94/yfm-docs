--- conflicted
+++ resolved
@@ -33,12 +33,8 @@
     } = ArgvService.getConfig();
 
     const allContributors = await getAllContributors(client);
-<<<<<<< HEAD
-    const contributorsExist = Object.getOwnPropertyNames(allContributors);
+    const contributorsExist = Object.getOwnPropertyNames(allContributors).length > 0 && contributors;
     const inputFolderPathLength = inputFolderPath.length;
-=======
-    const contributorsExist = Object.getOwnPropertyNames(allContributors).length > 0 && contributors;
->>>>>>> 6532b381
 
     for (const pathToFile of TocService.getNavigationPaths()) {
         const pathToDir: string = dirname(pathToFile);
