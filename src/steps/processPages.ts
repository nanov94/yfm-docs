--- conflicted
+++ resolved
@@ -45,11 +45,7 @@
     } = ArgvService.getConfig();
 
     const allContributors = await getAllContributors(client);
-<<<<<<< HEAD
-    const isContributorsExist = Object.getOwnPropertyNames(allContributors).length > 0;
-=======
-    const contributorsExist = Object.getOwnPropertyNames(allContributors).length > 0 && contributors;
->>>>>>> e06adc0a
+    const isContributorsExist = Object.getOwnPropertyNames(allContributors).length > 0 && contributors;
     const inputFolderPathLength = inputFolderPath.length;
 
     const promises: Promise<void>[] = [];
