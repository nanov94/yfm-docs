--- conflicted
+++ resolved
@@ -23,30 +23,18 @@
 
 async function getAuthorDetails(vcsConnector: VCSConnector, author: string | object): Promise<string | null> {
     if (typeof author === 'object') {
-<<<<<<< HEAD
-        return JSON.stringify(author).replace(/"/g, '\'');
-=======
         // Avoiding problems when adding to html markup
         return replaceDoubleToSingleQuotes(JSON.stringify(author));
->>>>>>> 3039f782
     }
 
     try {
         JSON.parse(author);
-<<<<<<< HEAD
-        return author.replace(/"/g, '\'');
-=======
         return replaceDoubleToSingleQuotes(author);
->>>>>>> 3039f782
     } catch {
         const user = await vcsConnector.getUserByLogin(author);
 
         if (user) {
-<<<<<<< HEAD
-            return JSON.stringify(user).replace(/"/g, '\'');
-=======
             return replaceDoubleToSingleQuotes(JSON.stringify(user));
->>>>>>> 3039f782
         }
 
         return null;
