--- conflicted
+++ resolved
@@ -61,11 +61,8 @@
         <html>
             <head>
                 <meta charset="utf-8">
-<<<<<<< HEAD
                 ${getMetadata(props.data.meta)}
-=======
                 <meta name="viewport" content="width=device-width, initial-scale=1.0">
->>>>>>> 0df1f111
                 <title>${props.data.toc.title}</title>
                 <style type="text/css">
                     body {
